--- conflicted
+++ resolved
@@ -101,10 +101,6 @@
 # distribution. This list is to explicitly exclude files not specified in `.gitignore`.
 sdist.exclude = [
     ".*",
-<<<<<<< HEAD
-    "cmake-build-*",
-=======
->>>>>>> 33218946
     "docs",
     "Taskfile.yml",
 ]
--- conflicted
+++ resolved
@@ -29,11 +29,7 @@
     Class for reading JSON files.
 
     It assumes each line in the file is a JSON string, and the parser parses each line into a JSON
-<<<<<<< HEAD
-    object, and return then through a generator.
-=======
     object, and returns them through a generator.
->>>>>>> f12f445a
     """
 
     def __init__(self, file_path: Path):

--- conflicted
+++ resolved
@@ -19,12 +19,8 @@
         "src/clp_ffi_py/ir/PyFourByteEncoder.cpp",
         "src/clp_ffi_py/ir/PyLogEvent.cpp",
         "src/clp_ffi_py/ir/PyMetadata.cpp",
-<<<<<<< HEAD
         "src/clp_ffi_py/ir/Query.cpp",
-        "src/clp_ffi_py/modules/clp_ir.cpp",
-=======
         "src/clp_ffi_py/modules/ir.cpp",
->>>>>>> 5b9752b8
         "src/clp_ffi_py/Py_utils.cpp",
         "src/clp_ffi_py/utils.cpp",
     ],

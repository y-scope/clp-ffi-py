--- conflicted
+++ resolved
@@ -98,14 +98,9 @@
         cPyKeyValuePairLogEventToDictDoc,
         "to_dict(self)\n"
         "--\n\n"
-<<<<<<< HEAD
-        "Converts the underlying key-value pair log event into a Python dictionary.\n\n"
-        ":return: Serialized log event in a Python dictionary.\n"
-        ":rtype: dict[str, Any]\n"
-=======
         "Converts the log event into a Python dictionary.\n\n"
         ":return: The log event as a Python dictionary.\n"
->>>>>>> 94ebf549
+        ":rtype: dict[str, Any]\n"
 );
 CLP_FFI_PY_METHOD auto PyKeyValuePairLogEvent_to_dict(PyKeyValuePairLogEvent* self) -> PyObject*;
 

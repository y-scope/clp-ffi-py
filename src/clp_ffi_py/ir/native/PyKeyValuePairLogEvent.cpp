--- conflicted
+++ resolved
@@ -390,31 +390,12 @@
 }
 
 CLP_FFI_PY_METHOD auto PyKeyValuePairLogEvent_to_dict(PyKeyValuePairLogEvent* self) -> PyObject* {
-<<<<<<< HEAD
     return py_reinterpret_cast<PyObject>(self->to_dict());
-=======
-    // TODO: Use an efficient algorithm to turn the underlying log event into a Python dictionary
-    auto const* kv_pair_log_event{self->get_kv_pair_log_event()};
-    auto const serialized_json_result{kv_pair_log_event->serialize_to_json()};
-    if (serialized_json_result.has_error()) {
-        PyErr_Format(
-                PyExc_RuntimeError,
-                cKeyValuePairLogEventSerializeToStringErrorFormatStr.data(),
-                serialized_json_result.error().message().c_str()
-        );
-        return nullptr;
-    }
-    auto const json_str{serialized_json_result.value().dump()};
-    PyObjectPtr<PyObject> parsed_json{py_utils_parse_json_str(json_str)};
-    if (nullptr == parsed_json) {
-        return nullptr;
-    }
-    if (false == static_cast<bool>(PyDict_Check(parsed_json.get()))) {
-        PyErr_SetString(PyExc_TypeError, "Serialized JSON object is not a dictionary");
-        return nullptr;
-    }
-    return parsed_json.release();
->>>>>>> c5e1c5ea
+}
+
+CLP_FFI_PY_METHOD auto PyKeyValuePairLogEvent_dealloc(PyKeyValuePairLogEvent* self) -> void {
+    self->clean();
+    Py_TYPE(self)->tp_free(py_reinterpret_cast<PyObject>(self));
 }
 
 auto convert_py_dict_to_key_value_pair_log_event(PyDictObject* py_dict
@@ -506,11 +487,6 @@
     }
 
     return std::move(ir_unit_handler.log_event);
-}
-
-CLP_FFI_PY_METHOD auto PyKeyValuePairLogEvent_dealloc(PyKeyValuePairLogEvent* self) -> void {
-    self->clean();
-    Py_TYPE(self)->tp_free(py_reinterpret_cast<PyObject>(self));
 }
 
 auto serialize_node_id_value_pair_to_py_dict(

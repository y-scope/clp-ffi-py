--- conflicted
+++ resolved
@@ -397,11 +397,6 @@
     Py_TYPE(self)->tp_free(py_reinterpret_cast<PyObject>(self));
 }
 
-CLP_FFI_PY_METHOD auto PyKeyValuePairLogEvent_dealloc(PyKeyValuePairLogEvent* self) -> void {
-    self->clean();
-    Py_TYPE(self)->tp_free(py_reinterpret_cast<PyObject>(self));
-}
-
 auto convert_py_dict_to_key_value_pair_log_event(PyDictObject* py_dict
 ) -> std::optional<clp::ffi::KeyValuePairLogEvent> {
     PyObjectPtr<PyBytesObject> const serialized_msgpack_byte_sequence{
@@ -492,7 +487,6 @@
 
     return std::move(ir_unit_handler.log_event);
 }
-<<<<<<< HEAD
 
 auto serialize_node_id_value_pair_to_py_dict(
         SchemaTree const& schema_tree,
@@ -644,8 +638,6 @@
     }
     return result;
 }
-=======
->>>>>>> 0cf5c0ac
 }  // namespace
 
 auto PyKeyValuePairLogEvent::init(clp::ffi::KeyValuePairLogEvent kv_pair_log_event) -> bool {

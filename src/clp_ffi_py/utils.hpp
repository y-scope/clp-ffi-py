--- conflicted
+++ resolved
@@ -10,12 +10,9 @@
 #include <vector>
 
 #include <clp/ffi/encoding_methods.hpp>
-<<<<<<< HEAD
 #include <msgpack.hpp>
 #include <outcome/single-header/outcome.hpp>
-=======
 #include <clp/TraceableException.hpp>
->>>>>>> 3a90465a
 
 namespace clp_ffi_py {
 /**
@@ -68,7 +65,6 @@
 auto parse_py_int(PyObject* py_int, int_type& val) -> bool;
 
 /**
-<<<<<<< HEAD
  * Unpacks the given msgpack byte sequence.
  * @param msgpack_byte_sequence
  * @return A result containing the unpacked msgpack object handle on success or an error string
@@ -76,12 +72,12 @@
  */
 [[nodiscard]] auto unpack_msgpack(std::span<char const> msgpack_byte_sequence
 ) -> outcome_v2::std_result<msgpack::object_handle, std::string>;
-=======
+
+/*
  * Handles a `clp::TraceableException` by setting a Python exception accordingly.
  * @param exception
  */
 auto handle_traceable_exception(clp::TraceableException& exception) noexcept -> void;
->>>>>>> 3a90465a
 
 /**
  * A template that always evaluates as false.

/**
 * Python Header
 * Must be included before any other headers.
 * Check the following for reference:
 * 1. https://docs.python.org/3/c-api/intro.html#include-files
 * 2. https://docs.python.org/3/c-api/arg.html#strings-and-buffers
 */
#define PY_SSIZE_T_CLEAN
#include <Python.h>
#include <structmember.h>

// clang-format off
#ifdef CLP_FFI_PY_ENABLE_LINTING
<<<<<<< HEAD
// The following headers are added to export Python headers to get rid of clang-tidy warnings.
// IWYU pragma: begin_exports
#include <abstract.h>
#include <bytesobject.h>
#include <dictobject.h>
#include <longobject.h>
#include <memoryobject.h>
=======
// Inform IWYU of the headers that we use that are exported by Python.h
// IWYU pragma: begin_exports
#include <bytesobject.h>
#include <dictobject.h>
>>>>>>> f12f445a
#include <methodobject.h>
#include <modsupport.h>
#include <object.h>
#include <objimpl.h>
#include <pyerrors.h>
#include <pymacro.h>
<<<<<<< HEAD
#include <pyport.h>
=======
>>>>>>> f12f445a
#include <typeslots.h>
// IWYU pragma: end_exports
#endif
// clang-format on<|MERGE_RESOLUTION|>--- conflicted
+++ resolved
@@ -11,30 +11,20 @@
 
 // clang-format off
 #ifdef CLP_FFI_PY_ENABLE_LINTING
-<<<<<<< HEAD
-// The following headers are added to export Python headers to get rid of clang-tidy warnings.
+// Inform IWYU of the headers that we use that are exported by Python.h
 // IWYU pragma: begin_exports
 #include <abstract.h>
 #include <bytesobject.h>
 #include <dictobject.h>
 #include <longobject.h>
 #include <memoryobject.h>
-=======
-// Inform IWYU of the headers that we use that are exported by Python.h
-// IWYU pragma: begin_exports
-#include <bytesobject.h>
-#include <dictobject.h>
->>>>>>> f12f445a
 #include <methodobject.h>
 #include <modsupport.h>
 #include <object.h>
 #include <objimpl.h>
 #include <pyerrors.h>
 #include <pymacro.h>
-<<<<<<< HEAD
 #include <pyport.h>
-=======
->>>>>>> f12f445a
 #include <typeslots.h>
 // IWYU pragma: end_exports
 #endif

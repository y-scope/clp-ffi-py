BasedOnStyle: "InheritParentConfig"

IndentExternBlock: "NoIndent"
IncludeCategories:
  # NOTE: A header is grouped by first matching regex
  # Python header must be included before any others
  - Regex: "^<wrapped_facade_headers/Python\\.hpp>$"
    Priority: -1
  # Project headers
  - Regex: "^<clp_ffi_py"
    Priority: 4
  # Third-party headers. Update when adding new third-party library
  - Regex: "<(clp|gsl|json|outcome)"
    Priority: 3
<<<<<<< HEAD
  # Third-party headers with wrappers to silent clang-tidy warnings. Update when adding new
  # third-party library
  - Regex: "<wrapped_facade_headers"
=======
  # Third-party facade headers wrapped with IWYU exports to resolve clang-tidy violations
  - Regex: "<wrapped_dependency_headers"
>>>>>>> e6e1fad8
    Priority: 3
  # C headers
  - Regex: "^<.*.h>$"
    Priority: 1
  # C++ standard libraries
  - Regex: "^<.*>$"
    Priority: 2<|MERGE_RESOLUTION|>--- conflicted
+++ resolved
@@ -12,14 +12,8 @@
   # Third-party headers. Update when adding new third-party library
   - Regex: "<(clp|gsl|json|outcome)"
     Priority: 3
-<<<<<<< HEAD
-  # Third-party headers with wrappers to silent clang-tidy warnings. Update when adding new
-  # third-party library
+  # Third-party facade headers wrapped with IWYU exports to resolve clang-tidy violations
   - Regex: "<wrapped_facade_headers"
-=======
-  # Third-party facade headers wrapped with IWYU exports to resolve clang-tidy violations
-  - Regex: "<wrapped_dependency_headers"
->>>>>>> e6e1fad8
     Priority: 3
   # C headers
   - Regex: "^<.*.h>$"

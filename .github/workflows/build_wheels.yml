name: Build

on:
  pull_request:
    paths:
      - ".clang-format"
      - ".clang-tidy"
      - ".github/workflows/build_wheels.yml"
      - ".gitmodules"
      - "clp_ffi_py/**"
      - "MANIFEST.in"
      - "pyproject.toml"
      - "README.md"
      - "requirements-dev.txt"
      - "setup.py"
      - "src/**"
      - "tests/**"
  push:
    paths:
      - ".clang-format"
      - ".clang-tidy"
      - ".github/workflows/build_wheels.yml"
      - ".gitmodules"
      - "clp_ffi_py/**"
      - "MANIFEST.in"
      - "pyproject.toml"
      - "README.md"
      - "requirements-dev.txt"
      - "setup.py"
      - "src/**"
      - "tests/**"
  schedule:
    # Run every Tuesday at 00:15 UTC (the 15 is to avoid periods of high load)
    - cron: "15 0 * * 2"

concurrency:
  group: "${{github.workflow}}-${{github.ref}}"
  # Cancel in-progress jobs for efficiency
  cancel-in-progress: true

jobs:
  linters:
    runs-on: ubuntu-latest
    steps:
      - uses: actions/checkout@v4

      - uses: actions/setup-python@v5
        with:
          python-version: "3.11"

      - run: |
          pip install --upgrade pip
          pip install -r requirements-dev.txt

      - run: docformatter --check --diff clp_ffi_py tests

      - run: black --diff --check clp_ffi_py tests

      - run: ruff check --output-format=github clp_ffi_py tests

      - run: mypy clp_ffi_py tests

      - run: |
          find src/clp_ffi_py/ -type f | xargs clang-format --dry-run --Werror

      - run: |
          gersemi -c -l 100 --list-expansion favour-expansion CMakeLists.txt

  build_wheels:
    needs: [linters]
    name: Build ${{ matrix.build.name }}
    runs-on: ${{ matrix.build.os }}
    strategy:
      matrix:
        build:
          # macOS builds
          - name: cp37-macosx_x86_64
            os: macos-14
          - name: cp38-macosx_arm64
            os: macos-14
          - name: cp38-macosx_universal2
            os: macos-14
          - name: cp38-macosx_x86_64
            os: macos-14
          - name: cp39-macosx_arm64
            os: macos-14
          - name: cp39-macosx_universal2
            os: macos-14
          - name: cp39-macosx_x86_64
            os: macos-14
          - name: cp310-macosx_arm64
            os: macos-14
          - name: cp310-macosx_universal2
            os: macos-14
          - name: cp310-macosx_x86_64
            os: macos-14
          - name: cp311-macosx_arm64
            os: macos-14
          - name: cp311-macosx_universal2
            os: macos-14
          - name: cp311-macosx_x86_64
            os: macos-14
          - name: cp312-macosx_arm64
            os: macos-14
          - name: cp312-macosx_universal2
            os: macos-14
          - name: cp312-macosx_x86_64
            os: macos-14

          # Linux builds
          - name: cp310-manylinux_aarch64
            os: ubuntu-22.04
          - name: cp310-manylinux_i686
            os: ubuntu-22.04
          - name: cp310-manylinux_x86_64
            os: ubuntu-22.04
          - name: cp310-musllinux_aarch64
            os: ubuntu-22.04
          - name: cp310-musllinux_i686
            os: ubuntu-22.04
          - name: cp310-musllinux_x86_64
            os: ubuntu-22.04
          - name: cp311-manylinux_aarch64
            os: ubuntu-22.04
          - name: cp311-manylinux_i686
            os: ubuntu-22.04
          - name: cp311-manylinux_x86_64
            os: ubuntu-22.04
          - name: cp311-musllinux_aarch64
            os: ubuntu-22.04
          - name: cp311-musllinux_i686
            os: ubuntu-22.04
          - name: cp311-musllinux_x86_64
            os: ubuntu-22.04
          - name: cp312-manylinux_aarch64
            os: ubuntu-22.04
          - name: cp312-manylinux_i686
            os: ubuntu-22.04
          - name: cp312-manylinux_x86_64
            os: ubuntu-22.04
          - name: cp312-musllinux_aarch64
            os: ubuntu-22.04
          - name: cp312-musllinux_i686
            os: ubuntu-22.04
          - name: cp312-musllinux_x86_64
            os: ubuntu-22.04
          - name: cp37-manylinux_aarch64
            os: ubuntu-22.04
          - name: cp37-manylinux_i686
            os: ubuntu-22.04
          - name: cp37-manylinux_x86_64
            os: ubuntu-22.04
          - name: cp37-musllinux_aarch64
            os: ubuntu-22.04
          - name: cp37-musllinux_i686
            os: ubuntu-22.04
          - name: cp37-musllinux_x86_64
            os: ubuntu-22.04
          - name: cp38-manylinux_aarch64
            os: ubuntu-22.04
          - name: cp38-manylinux_i686
            os: ubuntu-22.04
          - name: cp38-manylinux_x86_64
            os: ubuntu-22.04
          - name: cp38-musllinux_aarch64
            os: ubuntu-22.04
          - name: cp38-musllinux_i686
            os: ubuntu-22.04
          - name: cp38-musllinux_x86_64
            os: ubuntu-22.04
          - name: cp39-manylinux_aarch64
            os: ubuntu-22.04
          - name: cp39-manylinux_i686
            os: ubuntu-22.04
          - name: cp39-manylinux_x86_64
            os: ubuntu-22.04
          - name: cp39-musllinux_aarch64
            os: ubuntu-22.04
          - name: cp39-musllinux_i686
            os: ubuntu-22.04
          - name: cp39-musllinux_x86_64
            os: ubuntu-22.04

          # Windows builds
          - name: cp37-win_amd64
            os: windows-2022
          - name: cp38-win_amd64
            os: windows-2022
          - name: cp39-win_amd64
            os: windows-2022
          - name: cp310-win_amd64
            os: windows-2022
          - name: cp311-win_amd64
            os: windows-2022
          - name: cp312-win_amd64
            os: windows-2022

    steps:
      - name: Checkout
        uses: actions/checkout@v4
        with:
          submodules: recursive

      - name: Set up QEMU
        if: runner.os == 'Linux'
        uses: docker/setup-qemu-action@v3
        with:
          platforms: all

      - name: Build wheels
<<<<<<< HEAD
        uses: pypa/cibuildwheel@v2.21.3
=======
        uses: pypa/cibuildwheel@v2.21
>>>>>>> 6cceb7fc
        env:
          CIBW_BUILD: ${{ matrix.build.name }}

      - uses: actions/upload-artifact@v4
        with:
          name: wheel-${{ matrix.build.name }}
          path: ./wheelhouse/*.whl
          retention-days: 1

  combine-wheels:
    needs: [build_wheels]
    name: Combine wheels
    runs-on: ubuntu-latest
    env:
      WHEEL_DIR: /tmp/wheels

    steps:
      - uses: actions/download-artifact@v4
        with:
          path: ${{env.WHEEL_DIR}}
          merge-multiple: true

      - uses: actions/upload-artifact@v4
        with:
          name: all-wheels
          path: ${{env.WHEEL_DIR}}<|MERGE_RESOLUTION|>--- conflicted
+++ resolved
@@ -208,11 +208,7 @@
           platforms: all
 
       - name: Build wheels
-<<<<<<< HEAD
-        uses: pypa/cibuildwheel@v2.21.3
-=======
         uses: pypa/cibuildwheel@v2.21
->>>>>>> 6cceb7fc
         env:
           CIBW_BUILD: ${{ matrix.build.name }}
 

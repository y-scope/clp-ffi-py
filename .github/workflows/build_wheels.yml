name: Build

on:
  pull_request:
    paths:
      - ".clang-format"
      - ".clang-tidy"
      - ".github/workflows/build_wheels.yml"
      - ".gitmodules"
      - "clp_ffi_py/**"
      - "MANIFEST.in"
      - "pyproject.toml"
      - "README.md"
      - "requirements-dev.txt"
      - "setup.py"
      - "src/**"
      - "tests/**"
  push:
    paths:
      - ".clang-format"
      - ".clang-tidy"
      - ".github/workflows/build_wheels.yml"
      - ".gitmodules"
      - "clp_ffi_py/**"
      - "MANIFEST.in"
      - "pyproject.toml"
      - "README.md"
      - "requirements-dev.txt"
      - "setup.py"
      - "src/**"
      - "tests/**"

concurrency:
  group: "${{github.workflow}}-${{github.ref}}"
  # Cancel in-progress jobs for efficiency
  cancel-in-progress: true

jobs:
  linters:
    runs-on: ubuntu-latest
    steps:
      - uses: actions/checkout@v4

      - uses: actions/setup-python@v5
        with:
          python-version: "3.11"
      
      - run: |
          pip install --upgrade pip
          pip install -r requirements-dev.txt

      - run: docformatter --check --diff clp_ffi_py tests

      - run: black --diff --check clp_ffi_py tests

      - run: ruff check --output-format=github clp_ffi_py tests

      - run: mypy clp_ffi_py tests

      - run: |
          find src/clp_ffi_py/ -type f | xargs clang-format --dry-run --Werror

  build_wheels:
    needs: [linters]
    name: Build ${{ matrix.build.name }}
    runs-on: ${{ matrix.build.os }}
    strategy:
      matrix:
        build:
          # macOS builds
          - name: cp37-macosx_x86_64
            os: macos-12
          - name: cp38-macosx_arm64
            os: macos-12
          - name: cp38-macosx_universal2
            os: macos-12
          - name: cp38-macosx_x86_64
            os: macos-12
          - name: cp39-macosx_arm64
            os: macos-12
          - name: cp39-macosx_universal2
            os: macos-12
          - name: cp39-macosx_x86_64
            os: macos-12
          - name: cp310-macosx_arm64
            os: macos-12
          - name: cp310-macosx_universal2
            os: macos-12
          - name: cp310-macosx_x86_64
            os: macos-12
          - name: cp311-macosx_arm64
            os: macos-12
          - name: cp311-macosx_universal2
            os: macos-12
          - name: cp311-macosx_x86_64
            os: macos-12
          - name: cp312-macosx_arm64
            os: macos-12
          - name: cp312-macosx_universal2
            os: macos-12
          - name: cp312-macosx_x86_64
            os: macos-12

          # Linux builds
          - name: cp310-manylinux_aarch64
            os: ubuntu-22.04
          - name: cp310-manylinux_i686
            os: ubuntu-22.04
          - name: cp310-manylinux_x86_64
            os: ubuntu-22.04
          - name: cp310-musllinux_aarch64
            os: ubuntu-22.04
          - name: cp310-musllinux_i686
            os: ubuntu-22.04
          - name: cp310-musllinux_x86_64
            os: ubuntu-22.04
          - name: cp311-manylinux_aarch64
            os: ubuntu-22.04
          - name: cp311-manylinux_i686
            os: ubuntu-22.04
          - name: cp311-manylinux_x86_64
            os: ubuntu-22.04
          - name: cp311-musllinux_aarch64
            os: ubuntu-22.04
          - name: cp311-musllinux_i686
            os: ubuntu-22.04
          - name: cp311-musllinux_x86_64
            os: ubuntu-22.04
          - name: cp312-manylinux_aarch64
            os: ubuntu-22.04
          - name: cp312-manylinux_i686
            os: ubuntu-22.04
          - name: cp312-manylinux_x86_64
            os: ubuntu-22.04
          - name: cp312-musllinux_aarch64
            os: ubuntu-22.04
          - name: cp312-musllinux_i686
            os: ubuntu-22.04
          - name: cp312-musllinux_x86_64
            os: ubuntu-22.04
          - name: cp37-manylinux_aarch64
            os: ubuntu-22.04
          - name: cp37-manylinux_i686
            os: ubuntu-22.04
          - name: cp37-manylinux_x86_64
            os: ubuntu-22.04
          - name: cp37-musllinux_aarch64
            os: ubuntu-22.04
          - name: cp37-musllinux_i686
            os: ubuntu-22.04
          - name: cp37-musllinux_x86_64
            os: ubuntu-22.04
          - name: cp38-manylinux_aarch64
            os: ubuntu-22.04
          - name: cp38-manylinux_i686
            os: ubuntu-22.04
          - name: cp38-manylinux_x86_64
            os: ubuntu-22.04
          - name: cp38-musllinux_aarch64
            os: ubuntu-22.04
          - name: cp38-musllinux_i686
            os: ubuntu-22.04
          - name: cp38-musllinux_x86_64
            os: ubuntu-22.04
          - name: cp39-manylinux_aarch64
            os: ubuntu-22.04
          - name: cp39-manylinux_i686
            os: ubuntu-22.04
          - name: cp39-manylinux_x86_64
            os: ubuntu-22.04
          - name: cp39-musllinux_aarch64
            os: ubuntu-22.04
          - name: cp39-musllinux_i686
            os: ubuntu-22.04
          - name: cp39-musllinux_x86_64
            os: ubuntu-22.04
    steps:
      - name: Checkout
        uses: actions/checkout@v4
        with:
          submodules: recursive

      - name: Set up QEMU
        if: runner.os == 'Linux'
        uses: docker/setup-qemu-action@v3
        with:
          platforms: all

      - name: Build wheels
        uses: pypa/cibuildwheel@v2.17.0
        env:
<<<<<<< HEAD
          CIBW_BUILD: ${{ matrix.build.name }}

      - uses: actions/upload-artifact@v4
        with:
          name: wheel-${{ matrix.build.name }}
          path: ./wheelhouse/*.whl
          retention-days: 1

  combine-wheels:
    needs: [build_wheels]
    name: Combine wheels
    runs-on: ubuntu-latest
    env:
      WHEEL_DIR: /tmp/wheels
    steps:
      - uses: actions/download-artifact@v4
        with:
          path: ${{env.WHEEL_DIR}}
          merge-multiple: true
=======
          CIBW_ARCHS_LINUX: auto aarch64
>>>>>>> bbc6a436

      - uses: actions/upload-artifact@v4
        with:
          name: all-wheels
          path: ${{env.WHEEL_DIR}}<|MERGE_RESOLUTION|>--- conflicted
+++ resolved
@@ -189,7 +189,6 @@
       - name: Build wheels
         uses: pypa/cibuildwheel@v2.17.0
         env:
-<<<<<<< HEAD
           CIBW_BUILD: ${{ matrix.build.name }}
 
       - uses: actions/upload-artifact@v4
@@ -209,9 +208,6 @@
         with:
           path: ${{env.WHEEL_DIR}}
           merge-multiple: true
-=======
-          CIBW_ARCHS_LINUX: auto aarch64
->>>>>>> bbc6a436
 
       - uses: actions/upload-artifact@v4
         with:
